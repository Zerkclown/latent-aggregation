--- conflicted
+++ resolved
@@ -110,30 +110,21 @@
         self.datasets = {"train": {}, "val": {}, "test": {}}
 
         self.data: MyDatasetDict = MyDatasetDict.load_from_disk(dataset_dict_path=str(data_path))
-        self.tasks = {key for key in self.data.keys() if key != "metadata"}
-
-        self.only_use_sample_num = only_use_sample_num
-        for task in self.tasks:
-            if only_use_sample_num >= 0:
-                self.data[task] = self.data[task].select(range(only_use_sample_num))
-            self.data[task].set_format(type="numpy", columns=["img", "y"])
 
         self.img_size = self.data["task_0_train"]["img"][0].shape[1]
 
+        self.tasks = {key for key in self.data.keys() if key != "metadata"}
         self.num_tasks = self.data["metadata"]["num_tasks"]
 
         self.task_ind = None  # will be set in setup
         self.transform_func = None  # will be set in setup
         self.shuffle_train = True
 
-<<<<<<< HEAD
         self.only_use_sample_num = only_use_sample_num
 
         if only_use_sample_num >= 0:
             self.data.select(range(only_use_sample_num))
 
-=======
->>>>>>> f0fcc852
         pylogger.info("Preprocessing done.")
 
     @cached_property
