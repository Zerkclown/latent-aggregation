--- conflicted
+++ resolved
@@ -55,11 +55,8 @@
 
     num_tasks = datamodule.data["metadata"]["num_tasks"]
 
-<<<<<<< HEAD
-=======
     assert num_tasks + 1 == len(cfg.nn.multi_architectures)
 
->>>>>>> a755fcf8
     for task_ind in range(num_tasks + 1):
         seed_index_everything(cfg.train)
 
@@ -128,46 +125,6 @@
     return logger.run_dir
 
 
-<<<<<<< HEAD
-def embed_task_samples(datamodule, model, task_ind, modes) -> Dict:
-    datamodule.shuffle_train = False
-
-    embeddings = {mode: None for mode in modes}
-
-    for mode in modes:
-        mode_embeddings = []
-
-        for batch in tqdm(datamodule.dataloader(mode), desc=f"Embedding {mode} samples"):
-            x = batch["x"].to("cuda")
-            mode_embeddings.extend(model(x)["embeds"].detach())
-
-        embeddings[mode] = torch.stack(mode_embeddings)
-
-    embedded_samples = {mode: None for mode in modes}
-
-    map_params = {
-        "with_indices": True,
-        "batched": True,
-        "batch_size": 128,
-        "num_proc": 1,
-        "writer_batch_size": 10,
-    }
-
-    for mode in modes:
-        embedded_samples[mode] = datamodule.data[f"task_{task_ind}_{mode}"].map(
-            function=lambda x, ind: {
-                "embedding": embeddings[mode][ind],
-            },
-            desc=f"Storing embedded {mode} samples",
-            **map_params,
-            remove_columns=["x"],
-        )
-
-    return embedded_samples
-
-
-=======
->>>>>>> a755fcf8
 @hydra.main(config_path=str(PROJECT_ROOT / "conf"), config_name="run_part_shared_part_novel")
 def main(cfg: omegaconf.DictConfig):
     run(cfg)
